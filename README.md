# Prowler: AWS CIS Benchmark Tool

## Table of Contents

- [Description](#description)
- [Features](#features)
- [Requirements and Installation](#requirements-and-installation)
- [Usage](#usage)
- [Fix](#fix)
- [Screenshots](#screenshots)
- [Troubleshooting](#troubleshooting)
- [Extras](#extras)
- [Forensics Ready Checks](#forensics-ready-checks)
- [GDPR Checks](#gdpr-checks)
- [HIPAA Checks](#hipaa-checks)
- [Add Custom Checks](#add-custom-checks)
- [Third Party Integrations](#third-party-integrations)
- [Full list of checks and groups](/LIST_OF_CHECKS_AND_GROUPS.md)
- [License](#license)

## Description

Prowler is a command line tool for AWS Security Best Practices Assessment, Auditing, Hardening and Forensics Readiness Tool.

It follows guidelines of the CIS Amazon Web Services Foundations Benchmark (49 checks) and has 40 additional checks including related to GDPR and HIPAA.

Read more about [CIS Amazon Web Services Foundations Benchmark v1.2.0 - 05-23-2018](https://d0.awsstatic.com/whitepapers/compliance/AWS_CIS_Foundations_Benchmark.pdf)

## Features

It covers hardening and security best practices for all AWS regions related to the next groups:

- Identity and Access Management (22 checks) [group1]
- Logging (9 checks) [group2]
- Monitoring (14 checks) [group3]
- Networking (4 checks) [group4]
- CIS Level 1 [cislevel1]
- CIS Level 2 [cislevel2]
- Extras (39 checks) *see Extras section* [extras]
- Forensics related group of checks [forensics-ready]
<<<<<<< HEAD
- GDPR [gdpr] Read more [here](#gdpr-checks)
- HIPPA [hippa] Read more [here](#hipaa-checks)
=======
- GDPR [gdpr] Read more [here](https://github.com/toniblyx/prowler/issues/189)
- HIPAA [hipaa]
>>>>>>> 83de86ca

For a comprehensive list and resolution look at the guide on the link above.

With Prowler you can:

- get a colorful or monochrome report
- a CSV format report for diff
- run specific checks without having to run the entire report
- check multiple AWS accounts in parallel

## Requirements and Installation

This script has been written in bash using AWS-CLI and it works in Linux and OSX.

- Make sure your AWS-CLI is installed on your workstation, with Python pip already installed:

    ```sh
    pip install awscli
    ```

    Or install it using "brew", "apt", "yum" or manually from <https://aws.amazon.com/cli/>

- Previous steps, from your workstation:

    ```sh
    git clone https://github.com/Alfresco/prowler
    cd prowler
    ```

- Make sure you have properly configured your AWS-CLI with a valid Access Key and Region:

    ```sh
    aws configure
    ```

- Make sure your Secret and Access Keys are associated to a user with proper permissions to do all checks. To make sure add SecurityAuditor default policy to your user. Policy ARN is

    ```sh
    arn:aws:iam::aws:policy/SecurityAudit
    ```

    > In some cases you may need more list or get permissions in some services, look at the Troubleshooting section for a more comprehensive policy if you find issues with the default SecurityAudit policy.

## Usage

1. Run the `prowler` command without options (it will use your environment variable credentials if they exist or will default to using the `~/.aws/credentials` file and run checks over all regions when needed. The default region is us-east-1):

    ```sh
    ./prowler
    ```

    Use `-l` to list all available checks and group of checks (sections)

1. For custom AWS-CLI profile and region, use the following: (it will use your custom profile and run checks over all regions when needed):

    ```sh
    ./prowler -p custom-profile -r us-east-1
    ```

1. For a single check use option `-c`:

    ```sh
    ./prowler -c check310
    ```

    or for custom profile and region:

    ```sh
    ./prowler -p custom-profile -r us-east-1 -c check11
    ```

    or for a group of checks use group name:

    ```sh
    ./prowler -g group1 # for iam related checks
    ```

    Valid check numbers are based on the AWS CIS Benchmark guide, so 1.1 is check11 and 3.10 is check310

1. If you want to save your report for later analysis:

    ```sh
    ./prowler -M mono > prowler-report.txt
    ```

    or if you want a coloured HTML report do:

    ```sh
    pip install ansi2html
    ./prowler | ansi2html -la > report.html
    ```

    or if you want a pipe-delimited report file, do:

    ```sh
    ./prowler -M csv > output.psv
    ```
    or json formatted output using jq, do:

    ```sh
    ./prowler -M json > prowler-output.json
    ```

    or save your report in a S3 bucket:

    ```sh
    ./prowler -M mono | aws s3 cp - s3://bucket-name/prowler-report.txt
    ```

1. To perform an assessment based on CIS Profile Definitions you can use level1 or level2 with `-c` flag, more information about this [here, page 8](https://d0.awsstatic.com/whitepapers/compliance/AWS_CIS_Foundations_Benchmark.pdf):

    ```sh
    ./prowler -c level1
    ```

1. If you want to run Prowler to check multiple AWS accounts in parallel (runs up to 4 simultaneously `-P 4`):

    ```sh
    grep -E '^\[([0-9A-Aa-z_-]+)\]'  ~/.aws/credentials | tr -d '][' | shuf |  \
    xargs -n 1 -L 1 -I @ -r -P 4 ./prowler -p @ -M csv  2> /dev/null  >> all-accounts.csv
    ```

1. For help use:

    ```
    ./prowler -h

    USAGE:
        prowler [ -p <profile> -r <region>  -h ]

    Options:
        -p <profile>        specify your AWS profile to use (i.e.: default)
        -r <region>         specify an AWS region to direct API requests to
                                (i.e.: us-east-1), all regions are checked anyway if the check requires it
        -c <check_id>       specify a check id, to see all available checks use -l option
                                (i.e.: check11 for check 1.1 or extra71 for extra check 71)
        -g <group_id>       specify a group of checks by id, to see all available group of checks use -L
                                (i.e.: check3 for entire section 3, level1 for CIS Level 1 Profile Definitions or forensics-ready)
        -f <filterregion>   specify an AWS region to run checks against
                                (i.e.: us-west-1)
        -m <maxitems>       specify the maximum number of items to return for long-running requests (default: 100)
        -M <mode>           output mode: text (default), mono, json, csv (separator is ,; data is on stdout; progress on stderr)
        -k                  keep the credential report
        -n                  show check numbers to sort easier
                                (i.e.: 1.01 instead of 1.1)
        -l                  list all available checks only (does not perform any check)
        -L                  list all groups (does not perform any check)
        -e                  exclude group extras
        -b                  do not print Prowler banner
        -h                  this help
    ```

## How to fix every FAIL

Check your report and fix the issues following all specific guidelines per check in <https://d0.awsstatic.com/whitepapers/compliance/AWS_CIS_Foundations_Benchmark.pdf>

## Screenshots

- Sample screenshot of report first lines:

    <img width="1125" alt="screenshot 2016-09-13 16 05 42" src="https://cloud.githubusercontent.com/assets/3985464/18489640/50fe6824-79cc-11e6-8a9c-e788b88a8a6b.png">

- Sample screenshot of single check for check 3.3:

    <img width="1006" alt="screenshot 2016-09-14 13 20 46" src="https://cloud.githubusercontent.com/assets/3985464/18522590/a04ca9a6-7a7e-11e6-8730-b545c9204990.png">

## Troubleshooting

### STS expired token

If you are using an STS token for AWS-CLI and your session is expired you probably get this error:

```
A client error (ExpiredToken) occurred when calling the GenerateCredentialReport operation: The security token included in the request is expired
```

To fix it, please renew your token by authenticating again to the AWS API.

### Custom IAM Policy

Instead of using default policy SecurityAudit for the account you use for checks you may need to create a custom policy with a few more permissions (get and list, not change!) here you go a good example for a "ProwlerPolicyReadOnly":

```json
{
    "Version": "2012-10-17",
    "Statement": [{
        "Action": [
            "acm:describecertificate",
            "acm:listcertificates",
            "apigateway:get",
            "autoscaling:describe*",
            "cloudformation:describestack*",
            "cloudformation:getstackpolicy",
            "cloudformation:gettemplate",
            "cloudformation:liststack*",
            "cloudfront:get*",
            "cloudfront:list*",
            "cloudtrail:describetrails",
            "cloudtrail:geteventselectors",
            "cloudtrail:gettrailstatus",
            "cloudtrail:listtags",
            "cloudwatch:describe*",
            "codecommit:batchgetrepositories",
            "codecommit:getbranch",
            "codecommit:getobjectidentifier",
            "codecommit:getrepository",
            "codecommit:list*",
            "codedeploy:batch*",
            "codedeploy:get*",
            "codedeploy:list*",
            "config:deliver*",
            "config:describe*",
            "config:get*",
            "datapipeline:describeobjects",
            "datapipeline:describepipelines",
            "datapipeline:evaluateexpression",
            "datapipeline:getpipelinedefinition",
            "datapipeline:listpipelines",
            "datapipeline:queryobjects",
            "datapipeline:validatepipelinedefinition",
            "directconnect:describe*",
            "dynamodb:listtables",
            "ec2:describe*",
            "ecr:describe*",
            "ecs:describe*",
            "ecs:list*",
            "elasticache:describe*",
            "elasticbeanstalk:describe*",
            "elasticloadbalancing:describe*",
            "elasticmapreduce:describejobflows",
            "elasticmapreduce:listclusters",
            "es:describeelasticsearchdomainconfig",
            "es:listdomainnames",
            "firehose:describe*",
            "firehose:list*",
            "glacier:listvaults",
            "guardduty:listdetectors",
            "iam:generatecredentialreport",
            "iam:get*",
            "iam:list*",
            "kms:describe*",
            "kms:get*",
            "kms:list*",
            "lambda:getpolicy",
            "lambda:listfunctions",
            "logs:DescribeLogGroups",
            "logs:DescribeMetricFilters",
            "rds:describe*",
            "rds:downloaddblogfileportion",
            "rds:listtagsforresource",
            "redshift:describe*",
            "route53:getchange",
            "route53:getcheckeripranges",
            "route53:getgeolocation",
            "route53:gethealthcheck",
            "route53:gethealthcheckcount",
            "route53:gethealthchecklastfailurereason",
            "route53:gethostedzone",
            "route53:gethostedzonecount",
            "route53:getreusabledelegationset",
            "route53:listgeolocations",
            "route53:listhealthchecks",
            "route53:listhostedzones",
            "route53:listhostedzonesbyname",
            "route53:listqueryloggingconfigs",
            "route53:listresourcerecordsets",
            "route53:listreusabledelegationsets",
            "route53:listtagsforresource",
            "route53:listtagsforresources",
            "route53domains:getdomaindetail",
            "route53domains:getoperationdetail",
            "route53domains:listdomains",
            "route53domains:listoperations",
            "route53domains:listtagsfordomain",
            "s3:getbucket*",
            "s3:getlifecycleconfiguration",
            "s3:getobjectacl",
            "s3:getobjectversionacl",
            "s3:listallmybuckets",
            "sdb:domainmetadata",
            "sdb:listdomains",
            "ses:getidentitydkimattributes",
            "ses:getidentityverificationattributes",
            "ses:listidentities",
            "ses:listverifiedemailaddresses",
            "ses:sendemail",
            "sns:gettopicattributes",
            "sns:listsubscriptionsbytopic",
            "sns:listtopics",
            "sqs:getqueueattributes",
            "sqs:listqueues",
            "support:describetrustedadvisorchecks",
            "tag:getresources",
            "tag:gettagkeys"
        ],
        "Effect": "Allow",
        "Resource": "*"
    }]
}
```

### Incremental IAM Policy

Alternatively, here is a policy which defines the permissions which are NOT present in the AWS Managed SecurityAudit policy. Attach both this policy and the [AWS Managed SecurityAudit policy](https://console.aws.amazon.com/iam/home#/policies/arn:aws:iam::aws:policy/SecurityAudit$jsonEditor) to the group and you're good to go.

```sh
{
  "Version": "2012-10-17",
  "Statement": [
    {
      "Action": [
        "support:DescribeTrustedAdvisorChecks"
      ],
      "Effect": "Allow",
      "Resource": "*"
    }
  ]
}
```

### Bootstrap Script

Quick bash script to set up a "prowler" IAM user and "SecurityAudit" group with the required permissions. To run the script below, you need user with administrative permissions; set the `AWS_DEFAULT_PROFILE` to use that account.

```sh
export AWS_DEFAULT_PROFILE=default
export ACCOUNT_ID=$(aws sts get-caller-identity --query 'Account' | tr -d '"')
aws iam create-group --group-name SecurityAudit
aws iam create-policy --policy-name ProwlerAuditAdditions --policy-document file://$(pwd)/iam/prowler-policy-additions.json
aws iam attach-group-policy --group-name SecurityAudit --policy-arn arn:aws:iam::aws:policy/SecurityAudit
aws iam attach-group-policy --group-name SecurityAudit --policy-arn arn:aws:iam::${ACCOUNT_ID}:policy/ProwlerAuditAdditions
aws iam create-user --user-name prowler
aws iam add-user-to-group --user-name prowler --group-name SecurityAudit
aws iam create-access-key --user-name prowler
unset ACCOUNT_ID AWS_DEFAULT_PROFILE
```

The `aws iam create-access-key` command will output the secret access key and the key id; keep these somewhere safe, and add them to `~/.aws/credentials` with an appropriate profile name to use them with prowler. This is the only time they secret key will be shown.  If you loose it, you will need to generate a replacement.

## Extras

We are adding additional checks to improve the information gather from each account, these checks are out of the scope of the CIS benchmark for AWS but we consider them very helpful to get to know each AWS account set up and find issues on it.

Note: Some of these checks for publicly facing resources may not actually be fully public due to other layered controls like S3 Bucket Policies, Security Groups or Network ACLs.

At this moment we have 37 extra checks:

- 7.1 (`extra71`) Ensure users with AdministratorAccess policy have MFA tokens enabled (Not Scored) (Not part of CIS benchmark)
- 7.2 (`extra72`) Ensure there are no EBS Snapshots set as Public (Not Scored) (Not part of CIS benchmark)
- 7.3 (`extra73`) Ensure there are no S3 buckets open to the Everyone or Any AWS user (Not Scored) (Not part of CIS benchmark)
- 7.4 (`extra74`) Ensure there are no Security Groups without ingress filtering being used (Not Scored) (Not part of CIS benchmark)
- 7.5 (`extra75`) Ensure there are no Security Groups not being used (Not Scored) (Not part of CIS benchmark)
- 7.6 (`extra76`) Ensure there are no EC2 AMIs set as Public (Not Scored) (Not part of CIS benchmark)
- 7.7 (`extra77`) Ensure there are no ECR repositories set as Public (Not Scored) (Not part of CIS benchmark)
- 7.8 (`extra78`) Ensure there are no Public Accessible RDS instances (Not Scored) (Not part of CIS benchmark)
- 7.9 (`extra79`) Check for internet facing Elastic Load Balancers (Not Scored) (Not part of CIS benchmark)
- 7.10 (`extra710`) Check for internet facing EC2 Instances (Not Scored) (Not part of CIS benchmark)
- 7.11 (`extra711`) Check for Publicly Accessible Redshift Clusters (Not Scored) (Not part of CIS benchmark)
- 7.12 (`extra712`) Check if Amazon Macie is enabled (Not Scored) (Not part of CIS benchmark)
- 7.13 (`extra713`) Check if GuardDuty is enabled (Not Scored) (Not part of CIS benchmark)
- 7.14 (`extra714`) Check if CloudFront distributions have logging enabled (Not Scored) (Not part of CIS benchmark)
- 7.15 (`extra715`) Check if Elasticsearch Service domains have logging enabled (Not Scored) (Not part of CIS benchmark)
- 7.16 (`extra716`) Check if Elasticsearch Service domains allow open access (Not Scored) (Not part of CIS benchmark)
- 7.17 (`extra717`) Check if Elastic Load Balancers have logging enabled (Not Scored) (Not part of CIS benchmark)
- 7.18 (`extra718`) Check if S3 buckets have server access logging enabled (Not Scored) (Not part of CIS benchmark)
- 7.19 (`extra719`) Check if Route53 hosted zones are logging queries to CloudWatch Logs (Not Scored) (Not part of CIS benchmark)
- 7.20 (`extra720`) Check if Lambda functions are being recorded by CloudTrail (Not Scored) (Not part of CIS benchmark)
- 7.21 (`extra721`) Check if Redshift cluster has audit logging enabled (Not Scored) (Not part of CIS benchmark)
- 7.22 (`extra722`) Check if API Gateway has logging enabled (Not Scored) (Not part of CIS benchmark)
- 7.23 (`extra723`) Check if RDS Snapshots are public (Not Scored) (Not part of CIS benchmark)
- 7.24 (`extra724`) Check if ACM certificates have Certificate Transparency logging enabled (Not Scored) (Not part of CIS benchmark)
- 7.25 (`extra725`) Check if S3 buckets have Object-level logging enabled in CloudTrail (Not Scored) (Not part of CIS benchmark)
- 7.26 (`extra726`) Check Trusted Advisor for errors and warnings (Not Scored) (Not part of CIS benchmark)
- 7.27 (`extra727`) Check if SQS queues have policy set as Public (Not Scored) (Not part of CIS benchmark)
- 7.28 (`extra728`) Check if SQS queues have Server Side Encryption enabled (Not Scored) (Not part of CIS benchmark)
- 7.29 (`extra729`) Ensure there are no EBS Volumes unencrypted (Not Scored) (Not part of CIS benchmark)
- 7.30 (`extra730`) Check if ACM Certificates are about to expire in 7 days or less (Not Scored) (Not part of CIS benchmark)
- 7.31 (`extra731`) Check if SNS topics have policy set as Public (Not Scored) (Not part of CIS benchmark)
- 7.32 (`extra732`) Check if Geo restrictions are enabled in CloudFront distributions (Not Scored) (Not part of CIS benchmark)
- 7.33 (`extra733`) Check if there are SAML Providers then STS can be used (Not Scored) (Not part of CIS benchmark)
- 7.34 (`extra734`) Check if S3 buckets have default encryption (SSE) enabled and policy to enforce it (Not Scored) (Not part of CIS benchmark)
- 7.35 (`extra735`) Check if RDS instances storage is encrypted (Not Scored) (Not part of CIS benchmark)
- 7.36 (`extra736`) Check exposed KMS keys (Not Scored) (Not part of CIS benchmark)
- 7.37 (`extra737`) Check KMS keys with key rotation disabled (Not Scored) (Not part of CIS benchmark)
- 7.38 (`extra738`) Check if CloudFront distributions are set to HTTPS (Not Scored) (Not part of CIS benchmark)
- 7.38 (`extra739`) Check if ELBs have logging enabled (Not Scored) (Not part of CIS benchmark)
- 7.40 (`extra740`) Check if EBS snapshots are encrypted (Not Scored) (Not part of CIS benchmark)

To check all extras in one command:

```sh
./prowler -g extras
```

or to run just one of the checks:

```sh
./prowler -c extraNUMBER
```

## Forensics Ready Checks

With this group of checks, Prowler looks if each service with logging or audit capabilities has them enabled to ensure all needed evidences are recorded and collected for an eventual digital forensic investigation in case of incident. List of checks part of this group (you can also see all groups with `./prowler -l`):

- 2.1  Ensure CloudTrail is enabled in all regions (Scored)
- 2.2  Ensure CloudTrail log file validation is enabled (Scored)
- 2.3  Ensure the S3 bucket CloudTrail logs to is not publicly accessible (Scored)
- 2.4  Ensure CloudTrail trails are integrated with CloudWatch Logs (Scored)
- 2.5  Ensure AWS Config is enabled in all regions (Scored)
- 2.6  Ensure S3 bucket access logging is enabled on the CloudTrail S3 bucket (Scored)
- 2.7  Ensure CloudTrail logs are encrypted at rest using KMS CMKs (Scored)
- 4.3  Ensure VPC Flow Logging is Enabled in all VPCs (Scored)
- 7.12  Check if Amazon Macie is enabled (Not Scored) (Not part of CIS benchmark)
- 7.13  Check if GuardDuty is enabled (Not Scored) (Not part of CIS benchmark)
- 7.14  Check if CloudFront distributions have logging enabled (Not Scored) (Not part of CIS benchmark)
- 7.15  Check if Elasticsearch Service domains have logging enabled (Not Scored) (Not part of CIS benchmark)
- 7.17  Check if Elastic Load Balancers have logging enabled (Not Scored) (Not part of CIS benchmark)
- 7.18  Check if S3 buckets have server access logging enabled (Not Scored) (Not part of CIS benchmark)
- 7.19  Check if Route53 hosted zones are logging queries to CloudWatch Logs (Not Scored) (Not part of CIS benchmark)
- 7.20  Check if Lambda functions are being recorded by CloudTrail (Not Scored) (Not part of CIS benchmark)
- 7.21  Check if Redshift cluster has audit logging enabled (Not Scored) (Not part of CIS benchmark)
- 7.22  Check if API Gateway has logging enabled (Not Scored) (Not part of CIS benchmark)
- 7.23  Check if RDS Snapshots are public (Not Scored) (Not part of CIS benchmark)
- 7.24  Check if ACM certificates have Certificate Transparency logging enabled (Not Scored) (Not part of CIS benchmark)
- 7.25  Check if S3 buckets have Object-level logging enabled in CloudTrail (Not Scored) (Not part of CIS benchmark)
- 7.38  Check if ELBs have logging enabled (Not Scored) (Not part of CIS benchmark)

The `forensics-ready` group of checks uses existing and extra checks. To get a forensics readiness report, run this command:

```sh
./prowler -g forensics-ready
```

## GDPR Checks

With this group of checks, Prowler shows result of checks related to GDPR, more information [here](https://github.com/toniblyx/prowler/issues/189). The list of checks showed by this group is as follows:

- 7.18 [extra718] Check if S3 buckets have server access logging enabled (Not Scored) (Not part of CIS benchmark)
- 7.25 [extra725] Check if S3 buckets have Object-level logging enabled in CloudTrail (Not Scored) (Not part of CIS benchmark)
- 7.27 [extra727] Check if SQS queues have policy set as Public (Not Scored) (Not part of CIS benchmark)
- 1.2  [check12] Ensure multi-factor authentication (MFA) is enabled for all IAM users that have a console password (Scored)
- 1.13  [check113] Ensure MFA is enabled for the root account (Scored)
- 1.14  [check114] Ensure hardware MFA is enabled for the root account (Scored)
- 7.1 [extra71] Ensure users with AdministratorAccess policy have MFA tokens enabled (Not Scored) (Not part of CIS benchmark)
- 7.31 [extra731] Check if SNS topics have policy set as Public (Not Scored) (Not part of CIS benchmark)
- 7.32 [extra732] Check if Geo restrictions are enabled in CloudFront distributions (Not Scored) (Not part of CIS benchmark)
- 7.33 [extra733] Check if there are SAML Providers then STS can be used (Not Scored) (Not part of CIS benchmark)
- 2.5  [check25] Ensure AWS Config is enabled in all regions (Scored)
- 3.9  [check39] Ensure a log metric filter and alarm exist for AWS Config configuration changes (Scored)
- 2.1  [check21] Ensure CloudTrail is enabled in all regions (Scored)
- 2.2  [check22] Ensure CloudTrail log file validation is enabled (Scored)
- 2.3  [check23] Ensure the S3 bucket CloudTrail logs to is not publicly accessible (Scored)
- 2.4  [check24] Ensure CloudTrail trails are integrated with CloudWatch Logs (Scored)
- 2.6  [check26] Ensure S3 bucket access logging is enabled on the CloudTrail S3 bucket (Scored)
- 2.7  [check27] Ensure CloudTrail logs are encrypted at rest using KMS CMKs (Scored)
- 3.5  [check35] Ensure a log metric filter and alarm exist for CloudTrail configuration changes (Scored)
- 7.26 [extra726] Check Trusted Advisor for errors and warnings (Not Scored) (Not part of CIS benchmark)
- 7.14 [extra714] Check if CloudFront distributions have logging enabled (Not Scored) (Not part of CIS benchmark)
- 7.15 [extra715] Check if Elasticsearch Service domains have logging enabled (Not Scored) (Not part of CIS benchmark)
- 7.17 [extra717] Check if Elastic Load Balancers have logging enabled (Not Scored) (Not part of CIS benchmark)
- 7.19 [extra719] Check if Route53 hosted zones are logging queries to CloudWatch Logs (Not Scored) (Not part of CIS benchmark)
- 7.20 [extra720] Check if Lambda functions invoke API operations are being recorded by CloudTrail (Not Scored) (Not part of CIS benchmark)
- 7.21 [extra721] Check if Redshift cluster has audit logging enabled (Not Scored) (Not part of CIS benchmark)
- 7.22 [extra722] Check if API Gateway has logging enabled (Not Scored) (Not part of CIS benchmark)
- 4.3  [check43] Ensure the default security group of every VPC restricts all traffic (Scored)
- 2.5  [check25] Ensure AWS Config is enabled in all regions (Scored)
- 7.14 [extra714] Check if CloudFront distributions have logging enabled (Not Scored) (Not part of CIS benchmark)
- 7.29 [extra729] Ensure there are no EBS Volumes unencrypted (Not Scored) (Not part of CIS benchmark)
- 7.34 [extra734] Check if S3 buckets have default encryption (SSE) enabled and policy to enforce it (Not Scored) (Not part of CIS benchmark)
- 7.35 [extra735] Check if RDS instances storage is encrypted (Not Scored) (Not part of CIS benchmark)
- 7.36 [extra736] Check exposed KMS keys (Not Scored) (Not part of CIS benchmark)
- 7.38 [extra738] Check if CloudFront distributions are set to HTTPS (Not Scored) (Not part of CIS benchmark)

The `gdpr` group of checks uses existing and extra checks. To get a GDPR report, run this command:

```sh
./prowler -g gdpr
```

## HIPAA Checks

With this group of checks, Prowler shows result of checks related to HIPAA, more information [here](https://github.com/toniblyx/prowler/issues/227). The list of checks showed by this group is as follows:

- 1.13  [check113] Ensure MFA is enabled for the root account (Scored)
- 2.3  [check23] Ensure the S3 bucket CloudTrail logs to is not publicly accessible (Scored)
- 2.6  [check26] Ensure S3 bucket access logging is enabled on the CloudTrail S3 bucket (Scored)
- 2.7  [check27] Ensure CloudTrail logs are encrypted at rest using KMS CMKs (Scored)
- 2.9  [check29] Ensure VPC Flow Logging is Enabled in all VPCs (Scored)
- 7.18 [extra718] Check if S3 buckets have server access logging enabled (Not Scored) (Not part of CIS benchmark)
- 7.25 [extra725] Check if S3 buckets have Object-level logging enabled in CloudTrail (Not Scored) (Not part of CIS benchmark)
- 7.2 [extra72] Ensure there are no EBS Snapshots set as Public (Not Scored) (Not part of CIS benchmark)
- 7.5 [extra75] Ensure there are no Security Groups not being used (Not Scored) (Not part of CIS benchmark)
- 7.39 [extra739] Check if ELBs have logging enabled (Not Scored) (Not part of CIS benchmark)
- 7.29 [extra729] Ensure there are no EBS Volumes unencrypted (Not Scored) (Not part of CIS benchmark)
- 7.34 [extra734] Check if S3 buckets have default encryption (SSE) enabled and policy to enforce it (Not Scored) (Not part of CIS benchmark)
- 3.8  [check38] Ensure a log metric filter and alarm exist for S3 bucket policy changes (Scored)
- 7.3 [extra73] Ensure there are no S3 buckets open to the Everyone or Any AWS user (Not Scored) (Not part of CIS benchmark)
- 7.40 [extra740] Check if EBS snapshots are encrypted (Not Scored) (Not part of CIS benchmark)
- 7.35 [extra735] Check if RDS instances storage is encrypted (Not Scored) (Not part of CIS benchmark)

The `hipaa` group of checks uses existing and extra checks. To get a HIPAA report, run this command:

```sh
./prowler -g hipaa
```

## Add Custom Checks

In order to add any new check feel free to create a new extra check in the extras group or other group. To do so, you will need to follow these steps:

1. Follow structure in file `checks/check_sample`
2. Name your check with a number part of an existing group or a new one
3. Save changes and run it as `./prowler -c extraNN`
4. Send me a pull request! :)

## Add Custom Groups

1. Follow structure in file `groups/groupN_sample`
1. Name your group with a non existing number
1. Save changes and run it as `./prowler -g extraNN`
1. Send me a pull request! :)

- You can also create a group with only the checks that you want to perform in your company, for instance a group named `group9_mycompany` with only the list of checks that you care or your particular compliance applies.

## Third Party Integrations

### Telegram

Javier Pecete has done an awesome job integrating Prowler with Telegram, you have more details here <https://github.com/i4specete/ServerTelegramBot>

### Cloud Security Suite

The guys of SecurityFTW have added Prowler in their Cloud Security Suite along with other cool security tools <https://github.com/SecurityFTW/cs-suite>

## License

All CIS based checks in the checks folder are licensed under a Creative Commons Attribution-NonCommercial-ShareAlike 4.0 International Public License.
The link to the license terms can be found at
<https://creativecommons.org/licenses/by-nc-sa/4.0/legalcode>
Any other piece of code is licensed as Apache License 2.0 as specified in each file. You may obtain a copy of the License at
<http://www.apache.org/licenses/LICENSE-2.0>

NOTE: If you are interested in using Prowler for commercial purposes remember that due to the CC4.0 license “The distributors or partners that are interested and using Prowler would need to enroll as CIS SecureSuite Members to incorporate this product, which includes references to CIS resources, in their offering.". Information about CIS pricing for vendors here: <https://www.cisecurity.org/cis-securesuite/pricing-and-categories/product-vendor/>

**I'm not related anyhow with CIS organization, I just write and maintain Prowler to help companies over the world to make their cloud infrastructure more secure.**

If you want to contact me visit <https://blyx.com/contact><|MERGE_RESOLUTION|>--- conflicted
+++ resolved
@@ -38,13 +38,9 @@
 - CIS Level 2 [cislevel2]
 - Extras (39 checks) *see Extras section* [extras]
 - Forensics related group of checks [forensics-ready]
-<<<<<<< HEAD
 - GDPR [gdpr] Read more [here](#gdpr-checks)
 - HIPPA [hippa] Read more [here](#hipaa-checks)
-=======
-- GDPR [gdpr] Read more [here](https://github.com/toniblyx/prowler/issues/189)
-- HIPAA [hipaa]
->>>>>>> 83de86ca
+
 
 For a comprehensive list and resolution look at the guide on the link above.
 
