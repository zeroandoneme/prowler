#!/usr/bin/env bash

# Copyright 2018 Toni de la Fuente

# Prowler is a tool that provides automate auditing and hardening guidance of an
# AWS account. It is based on AWS-CLI commands. It follows some guidelines
# present in the CIS Amazon Web Services Foundations Benchmark at:
# https://d0.awsstatic.com/whitepapers/compliance/AWS_CIS_Foundations_Benchmark.pdf

# Contact the author at https://blyx.com/contact
# and open issues or ask questions at https://github.com/toniblyx/prowler


# All CIS based checks in checks folder are licensed under a Creative Commons
# Attribution-NonCommercial-ShareAlike 4.0 International Public License.
# The link to the license terms can be found at
# https://creativecommons.org/licenses/by-nc-sa/4.0/legalcode
#
# Any other piece of code is licensed as Apache License 2.0 as specified in
# each file. You may obtain a copy of the License at
# http://www.apache.org/licenses/LICENSE-2.0

# Prowler - Iron Maiden
#
# Walking through the city, looking oh so pretty
# I've just got to find my way
# See the ladies flashing
# All there legs and lashes
# I've just got to find my way...

OPTRED="[1;31m"
OPTNORMAL="[0;39m"

# Set the defaults variables
PROWLER_VERSION=2.2.1
PROWLER_DIR=$(dirname "$0")

REGION=""
FILTERREGION=""
MAXITEMS=100
MONOCHROME=0
MODE="text"
QUIET=0
SEP=','
KEEPCREDREPORT=0
EXITCODE=0
SEND_TO_SECURITY_HUB=0
SCRIPT_START_TIME=$( date -u +"%Y-%m-%dT%H:%M:%S%z" )
TITLE_ID=""
TITLE_TEXT="CALLER ERROR - UNSET TITLE"
TOTAL_CHECKS=()

# Command usage menu
usage(){
  echo "
USAGE:
      `basename $0` [ -p <profile> -r <region>  -h ]
  Options:
      -p <profile>        specify your AWS profile to use (i.e.: default)
      -r <region>         specify an AWS region to direct API requests to
                            (i.e.: us-east-1), all regions are checked anyway if the check requires it
      -c <check_id>       specify one or multiple check ids separated by commas, to see all available checks use "-l" option
                            (i.e.: "check11" for check 1.1 or "extra71,extra72" for extra check 71 and extra check 72)
      -g <group_id>       specify a group of checks by id, to see all available group of checks use "-L"
                            (i.e.: "check3" for entire section 3, "level1" for CIS Level 1 Profile Definitions or "forensics-ready")
      -f <filterregion>   specify an AWS region to run checks against
                            (i.e.: us-west-1)
      -m <maxitems>       specify the maximum number of items to return for long-running requests (default: 100)
      -M <mode>           output mode: text (default), mono, json, json-asff, junit-xml, csv. They can be used combined comma separated.
                            (separator is ","; data is on stdout; progress on stderr).
      -k                  keep the credential report
      -n                  show check numbers to sort easier
                            (i.e.: 1.01 instead of 1.1)
      -l                  list all available checks only (does not perform any check). Add -g <group_id> to only list checks within the specified group
      -L                  list all groups (does not perform any check)
      -e                  exclude group extras
      -E                  execute all tests except a list of specified checks separated by comma (i.e. check21,check31)
      -b                  do not print Prowler banner
      -V                  show version number & exit
      -s                  show scoring report
      -S                  send check output to AWS Security Hub - only valid when the output mode is json-asff (i.e. "-M json-asff -S")
      -x                  specify external directory with custom checks (i.e. /my/own/checks, files must start by "check")
      -q                  suppress info messages and passing test output
      -A                  account id for the account where to assume a role, requires -R and -T
                            (i.e.: 123456789012)
      -R                  role name to assume in the account, requires -A and -T
                            (i.e.: ProwlerRole)
<<<<<<< HEAD
      -T                  session durantion given to that role credentials in seconds, default 1h (3600) recommended 12h, requires -R and -T
                            (i.e.: 43200)
      -I                  External ID to be used when assuming roles (no mandatory), requires -A and -R.
=======
      -T                  session duration given to that role credentials in seconds, default 1h (3600) recommended 12h, requires -R and -T
                            (i.e.: 43200)
      -I                  External ID to be used when assuming roles (not mandatory), requires -A and -R.
>>>>>>> 38a970f4
      -h                  this help
  "
  exit
}

while getopts ":hlLkqp:r:c:g:f:m:M:E:enbVsSxI:A:R:T:" OPTION; do
   case $OPTION in
     h )
        usage
        EXITCODE=1
        exit $EXITCODE
        ;;
     l )
        PRINTCHECKSONLY=1
        ;;
     L )
        PRINTGROUPSONLY=1
        ;;
     k )
        KEEPCREDREPORT=1
        ;;
     p )
        PROFILE=$OPTARG
        ;;
     r )
        REGION_OPT=$OPTARG
        ;;
     c )
        CHECK_ID=$OPTARG
        ;;
     g )
        GROUP_ID_READ=$OPTARG
        ;;
     f )
        FILTERREGION=$OPTARG
        ;;
     m )
        MAXITEMS=$OPTARG
        ;;
     M )
        MODE=$OPTARG
        ;;
     n )
        NUMERAL=1
        ;;
     b )
        BANNER=0
        ;;
     e )
        EXTRAS=1
        ;;
     E )
        EXCLUDE_CHECK_ID=$OPTARG
        ;;
     V )
        echo "Prowler $PROWLER_VERSION"
        EXITCODE=0
        exit $EXITCODE
        ;;
     s )
        SCORING=1
        ;;
     S )
        SEND_TO_SECURITY_HUB=1
        ;;
     x )
        EXTERNAL_CHECKS_PATH=$OPTARG
        ;;
     q )
        QUIET=1
        ;;
     A )
        ACCOUNT_TO_ASSUME=$OPTARG
        ;;
     R )
        ROLE_TO_ASSUME=$OPTARG
        ;;
     I )
        ROLE_EXTERNAL_ID=$OPTARG
        ;;
     T )
        SESSION_DURATION_TO_ASSUME=$OPTARG
        ;;
     : )
        echo ""
        echo "$OPTRED ERROR!$OPTNORMAL  -$OPTARG requires an argument"
        usage
        EXITCODE=1
        exit $EXITCODE
        ;;
     ? )
        echo ""
        echo "$OPTRED ERROR!$OPTNORMAL Invalid option"
        usage
        EXITCODE=1
        exit $EXITCODE
        ;;
   esac
done

# Clean up any temp files when prowler quits unexpectedly
trap "{ rm -f /tmp/prowler*.policy.*; }" EXIT

. $PROWLER_DIR/include/colors
. $PROWLER_DIR/include/os_detector
. $PROWLER_DIR/include/aws_profile_loader
. $PROWLER_DIR/include/awscli_detector
. $PROWLER_DIR/include/outputs
. $PROWLER_DIR/include/csv_header
. $PROWLER_DIR/include/banner
. $PROWLER_DIR/include/whoami
. $PROWLER_DIR/include/credentials_report
. $PROWLER_DIR/include/scoring
. $PROWLER_DIR/include/python_detector
. $PROWLER_DIR/include/secrets_detector
. $PROWLER_DIR/include/check3x
. $PROWLER_DIR/include/assume_role
. $PROWLER_DIR/include/connection_tests
. $PROWLER_DIR/include/securityhub_integration
. $PROWLER_DIR/include/junit_integration

# Get a list of all available AWS Regions
REGIONS=$($AWSCLI ec2 describe-regions --query 'Regions[].RegionName' \
  --output text \
  $PROFILE_OPT \
  --region $REGION \
  --region-names $FILTERREGION)

# Load all of the groups of checks inside groups folder named as "groupNumber*"
for group in $(ls $PROWLER_DIR/groups/group[0-9]*|grep -v groupN_sample); do
	. "$group"
done

# Load all of the checks inside checks folder named as "check*"
# this includes also extra checks since they are "check_extraNN"
for checks in $(ls $PROWLER_DIR/checks/check*|grep -v check_sample); do
	. "$checks"
done

# include checks if external folder is specified
if [[ $EXTERNAL_CHECKS_PATH ]]; then
  for checks in $(ls $EXTERNAL_CHECKS_PATH/check*); do
	. "$checks"
  done
fi

# Get a list of total checks available by ID
for i in "${!GROUP_TITLE[@]}"; do
  IFS=',' read -ra CHECKS <<< "${GROUP_CHECKS[$i]}"
  for j in "${CHECKS[@]}"; do
    TOTAL_CHECKS+=("$CHECK_ID_$j")
  done
done
# Remove duplicates whilst preserving the order of checks, and store the result as an array
TOTAL_CHECKS=($(echo "${TOTAL_CHECKS[*]}" | tr ' ' '\n' | awk '!seen[$0]++'))

# Function to show the title of the check, and optionally which group(s) it belongs to
# using this way instead of arrays to keep bash3 (osx) and bash4(linux) compatibility
show_check_title() {
  local check_id=CHECK_ID_$1
  local check_title=CHECK_TITLE_$1
  local check_scored=CHECK_SCORED_$1
  local check_type=CHECK_TYPE_$1
  local group_ids
  local group_index
  # If requested ($2 is any non-null value) iterate all GROUP_CHECKS and produce a comma-separated list of all
  # the GROUP_IDs that include this particular check
  if [[ -n "$2" ]]; then
    for group_index in "${!GROUP_ID[@]}"; do
      if [[ "${GROUP_CHECKS[$group_index]}" =~ "$1" ]]; then
        if [[ -n "$group_ids" ]]; then
          group_ids+=", "
        fi
        group_ids+="${GROUP_ID[$group_index]}"
      fi
    done
  fi
  textTitle "${!check_id}" "${!check_title}" "${!check_scored}" "${!check_type}" "$group_ids"
}

# Function to show the title of a group, by numeric id
show_group_title() {
	# when csv mode is used, no group title is shown
  if [[ "$MODE" != "csv" ]]; then
      textTitle "${GROUP_NUMBER[$1]}" "${GROUP_TITLE[$1]}" "NOT_SCORED" "SUPPORT"
  fi
}

# Function to execute the check
execute_check() {
  # See if this is an alternate name for a check
  # for example, we might have been passed 1.01 which is another name for 1.1
  local alternate_name_var=CHECK_ALTERNATE_$1
  local alternate_name=${!alternate_name_var}
  # See if this check defines an ASFF Type, if so, use this, falling back to a sane default
  # For a list of Types, see: https://docs.aws.amazon.com/securityhub/latest/userguide/securityhub-findings-format.html#securityhub-findings-format-type-taxonomy
  local asff_type_var=CHECK_ASFF_TYPE_$1
  ASFF_TYPE="${!asff_type_var:-Software and Configuration Checks}"
  # See if this check defines an ASFF Resource Type, if so, use this, falling back to a sane default
  # For a list of Resource Types, see: https://docs.aws.amazon.com/securityhub/latest/userguide/securityhub-findings-format.html#asff-resources
  local asff_resource_type_var=CHECK_ASFF_RESOURCE_TYPE_$1
  ASFF_RESOURCE_TYPE="${!asff_resource_type_var:-AwsAccount}"
  # Generate the credential report, only if it is group1 related which checks we
  # run so that the checks can safely assume it's available
  if [ ${alternate_name} ];then
    if [[ ${alternate_name} == check1* || ${alternate_name} == extra71 ]];then
      if [ ! -s $TEMP_REPORT_FILE ];then
        genCredReport
        saveReport
      fi
    fi
    show_check_title ${alternate_name}
    if is_junit_output_enabled; then
      prepare_junit_check_output "$1"
    fi
    # Execute the check
    ${alternate_name}
    if is_junit_output_enabled; then
      finalise_junit_check_output "$1"
    fi
  else
    # Check to see if this is a real check
    local check_id_var=CHECK_ID_$1
    local check_id=${!check_id_var}
    if [ ${check_id} ]; then
      if [[ ${check_id} == 1* || ${check_id} == 7.1 || ${check_id} == 7.74 ]];then
        if [ ! -s $TEMP_REPORT_FILE ];then
          genCredReport
          saveReport
        fi
      fi
      show_check_title $1
      if is_junit_output_enabled; then
        prepare_junit_check_output "$1"
      fi
      # Execute the check
      $1
      if is_junit_output_enabled; then
        finalise_junit_check_output "$1"
      fi
    else
      textFail "ERROR! Use a valid check name (i.e. check41 or extra71)";
      exit $EXITCODE
    fi
  fi
}

# Function to execute all checks in a group
execute_group() {
    show_group_title $1
    # run the checks in the group
    IFS=',' read -ra CHECKS <<< ${GROUP_CHECKS[$1]}

    # Exclude any checks specified
    if [[ -n ${2} ]]; then
        EXCLUDED_CHECKS=()
        NEW_CHECKS=()
        IFS=',' read -ra EXCLUDED_CHECKS <<< "${2},"
        for exc in ${EXCLUDED_CHECKS[@]} ; do
            for i in ${!CHECKS[@]} ; do
                [[ ${CHECKS[i]} = ${exc} ]] && unset CHECKS[i]
            done
        done
        unset EXCLUDED_CHECKS
    fi
    for i in ${CHECKS[@]}; do
        execute_check ${i}
    done
}

# Function to execute group by name
execute_group_by_id() {
  if [ "${GROUP_ID[$1]}" == "group1" ]; then
    genCredReport
    saveReport
  fi
	for i in "${!GROUP_ID[@]}"; do
		if [ "${GROUP_ID[$i]}" == "$1" ]; then
			execute_group ${i} $2
		fi
	done
}

# Function to execute all checks in all groups except extras if -e is invoked
execute_all() {
	for i in "${!GROUP_TITLE[@]}"; do
    if [[ $EXTRAS ]]; then
      GROUP_RUN_BY_DEFAULT[7]='N'
    fi
    if [ "${GROUP_RUN_BY_DEFAULT[$i]}" == "Y" ]; then
		  execute_group $i
    fi
	done
}

# Function to show the titles of either all checks or only those in the specified group
show_all_titles() {
  local checks
  local check_id
  local group_index
  # If '-g <group_id>' has been specified, only show the titles of checks within the specified group
  if [[ $GROUP_ID_READ ]];then
    if [[ " ${GROUP_ID[@]} " =~ " ${GROUP_ID_READ} " ]]; then
      for group_index in "${!GROUP_ID[@]}"; do
        if [ "${GROUP_ID[$group_index]}" == "${GROUP_ID_READ}" ]; then
          show_group_title "$group_index"
          IFS=',' read -ra checks <<< "${GROUP_CHECKS[$group_index]}"
          for check_id in ${checks[@]}; do
            show_check_title "$check_id"
          done
        fi
      done
    else
      textFail "Use a valid check group ID i.e.: group1, extras, forensics-ready, etc."
      show_all_group_titles
      exit $EXITCODE
    fi
  else
    for check_id in "${TOTAL_CHECKS[@]}"; do
      # Pass 1 so that the group IDs that this check belongs to are printed
      show_check_title "$check_id" 1
    done
  fi
}

show_all_group_titles() {
  local group_index
  for group_index in "${!GROUP_TITLE[@]}"; do
    show_group_title "$group_index"
  done
}

# Function to execute all checks but exclude some of them
get_all_checks_without_exclusion() {
  CHECKS_EXCLUDED=()
  local CHECKS_TO_EXCLUDE=()
  local TOTAL_CHECKS=()
  # Get a list of checks to exclude
  IFS=',' read -ra E_CHECKS <<< "$1"
  for E_CHECK in "${E_CHECKS[@]}"; do
    CHECKS_TO_EXCLUDE+=($E_CHECK)
  done
  # Create a list that contains all checks but excluded ones
  for i in "${TOTAL_CHECKS[@]}"; do
    local COINCIDENCE=false
    for x in "${CHECKS_TO_EXCLUDE[@]}"; do
      if [[ "$i" == "$x" ]]; then
        COINCIDENCE=true
      fi
    done
    if [[ "$COINCIDENCE" = false ]]; then
      CHECKS_EXCLUDED+=($i)
    fi
  done
}

### All functions defined above ... run the workflow
if [[ ${MODES[@]} =~ "mono" || ${MODES[@]} =~ "text" ]]; then
  prowlerBanner
fi

# List only check tittles
if [[ $PRINTCHECKSONLY == "1" ]]; then
  show_all_titles
  exit $EXITCODE
fi

# List only group tittles
if [[ $PRINTGROUPSONLY == "1" ]]; then
  show_all_group_titles
  exit $EXITCODE
fi

# Check that jq is installed for JSON outputs
if [[ ${MODES[@]} =~ "json" || ${MODES[@]} =~ "json-asff" ]]; then
  . $PROWLER_DIR/include/jq_detector
fi

if [[ "$SEND_TO_SECURITY_HUB" -eq 1 ]]; then
  checkSecurityHubCompatibility
fi

if is_junit_output_enabled; then
  prepare_junit_output
fi

# Gather account data / test aws cli connectivity
getWhoami

# Execute group of checks if called with -g
if [[ $GROUP_ID_READ ]];then
  if [[ " ${GROUP_ID[@]} " =~ " ${GROUP_ID_READ} " ]]; then

    execute_group_by_id ${GROUP_ID_READ} ${EXCLUDE_CHECK_ID}
    cleanTemp
    scoring
    exit $EXITCODE
  else
    textFail "Use a valid check group ID i.e.: group1, extras, forensics-ready, etc."
    show_all_group_titles
    exit $EXITCODE
  fi
fi

# Get a list of total checks excluding a list provided by the user and overwrite CHECK_ID with the result
# if the list provided by the user contains an invalid check, this will be discarded.
# if the list provided by the user contains  just one argument and is invalid, then it will be discarded and all tests will be executed
if [[ ${EXCLUDE_CHECK_ID} ]];then
  get_all_checks_without_exclusion ${EXCLUDE_CHECK_ID}
  function join { local IFS="$1"; shift; echo "$*"; }
  CHECKS_EXCLUDED=$(join , "${CHECKS_EXCLUDED[@]}")
  CHECK_ID=${CHECKS_EXCLUDED}
fi

# Execute single check if called with -c
if [[ $CHECK_ID ]];then
  IFS=',' read -ra CHECKS <<< "$CHECK_ID"
  for CHECK in "${CHECKS[@]}"; do
    execute_check $CHECK
  done
  cleanTemp
  exit $EXITCODE
fi

execute_all
scoring
cleanTemp

if [[ $ACCOUNT_TO_ASSUME ]]; then
  # unset env variables with assumed role credentials
  unset AWS_ACCESS_KEY_ID
  unset AWS_SECRET_ACCESS_KEY
  unset AWS_SESSION_TOKEN
fi


exit $EXITCODE<|MERGE_RESOLUTION|>--- conflicted
+++ resolved
@@ -85,15 +85,9 @@
                             (i.e.: 123456789012)
       -R                  role name to assume in the account, requires -A and -T
                             (i.e.: ProwlerRole)
-<<<<<<< HEAD
-      -T                  session durantion given to that role credentials in seconds, default 1h (3600) recommended 12h, requires -R and -T
-                            (i.e.: 43200)
-      -I                  External ID to be used when assuming roles (no mandatory), requires -A and -R.
-=======
       -T                  session duration given to that role credentials in seconds, default 1h (3600) recommended 12h, requires -R and -T
                             (i.e.: 43200)
       -I                  External ID to be used when assuming roles (not mandatory), requires -A and -R.
->>>>>>> 38a970f4
       -h                  this help
   "
   exit
